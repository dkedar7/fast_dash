--- conflicted
+++ resolved
@@ -281,14 +281,8 @@
 )
 
 acknowledge_image_component = Fastify(
-<<<<<<< HEAD
-    DashComponent=html.Img,
-    modify_property="src",
-    width="100%",
-    style={"padding": "1% 0% 0% 0%"},
-=======
-    component=html.Img(width="100%"), assign_prop="src"
->>>>>>> b2a96dd9
+  component=html.Img(width="100%", style={"padding": "1% 0% 0% 0%"}),
+  assign_prop="src"
 )
 
 UploadImage = Fastify(
