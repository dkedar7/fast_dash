import copy
import datetime
import inspect
import math
import numbers
import warnings
from collections.abc import Iterable, Sequence
from functools import reduce

import dash
from dash import Input, Output, State, dcc, html, ctx
from dash.exceptions import PreventUpdate

import dash_bootstrap_components as dbc
import dash_mantine_components as dmc
from dash_iconify import DashIconify

import matplotlib as mpl
import numpy as np
import PIL
import plotly.graph_objs as go
<<<<<<< HEAD
from PIL import ImageFile

from .utils import (
    Fastify,
    _pil_to_b64,
    _get_default_property,
    _parse_docstring_as_markdown,
)
=======
from dash import Input, Output, State, dcc, html, Patch
from dash_iconify import DashIconify
from PIL import ImageFile

from .utils import Fastify, Chatify, _pil_to_b64, _get_default_property
>>>>>>> 62396432


class BaseLayout:
    def __init__(
        self,
        mosaic=None,
        inputs=None,
        outputs=None,
        title=None,
        title_image_path=None,
        subtitle=None,
        github_url=None,
        linkedin_url=None,
        twitter_url=None,
        navbar=True,
        footer=True,
        about=True,
        minimal=False,
        scale_height=1,
        app=None,
    ):
        self.mosaic = mosaic
        self.inputs = inputs
        self.outputs = outputs
        self.title = title
        self.title_image_path = title_image_path
        self.subtitle = subtitle
        self.github_url = github_url
        self.linkedin_url = linkedin_url
        self.twitter_url = twitter_url
        self.navbar = navbar
        self.footer = footer
        self.about = about
        self.minimal = minimal
        self.scale_height = scale_height
        self.app = app

    def generate_navbar_container(self):
        if not self.navbar:
            return None

        navbar_components = []

        # 1. Add navbar components
        if self.about:
            navbar_components.append(
                dbc.Row(dbc.Button("About", color="primary", id="about-navlink"))
            )

            # Add modal component
            navbar_components.append(
                dmc.Modal(id="about-modal", size="80%", zIndex=10000)
            )

        if self.github_url:
            navbar_components.append(
                dmc.NavLink(
                    label=DashIconify(icon="ri:github-fill", color="#ffffff", width=30),
                    href=self.github_url,
                    target="_blank",
                    variant="light",
                )
            )

        if self.linkedin_url:
            navbar_components.append(
                dmc.NavLink(
                    label=DashIconify(
                        icon="entypo-social:linkedin-with-circle",
                        color="#ffffff",
                        width=30,
                    ),
                    href=self.linkedin_url,
                    target="_blank",
                    variant="light",
                )
            )

        if self.twitter_url:
            navbar_components.append(
                dmc.NavLink(
                    label=DashIconify(
                        icon="formkit:twitter", color="#ffffff", width=30
                    ),
                    href=self.twitter_url,
                    target="_blank",
                    variant="light",
                )
            )

        navbar = dbc.NavbarSimple(
            children=[] + navbar_components,
            brand=[
                dmc.Group(
                    [
                        dmc.Burger(
                            id="sidebar-button", opened=True, color="white", size=15
                        ),
                        self.title,
                    ],
                    spacing=5,
                )
            ]
            or "",
            color="primary",
            dark=True,
            fluid=True,
            fixed=None,
            expand=True,
            style={"padding": "0 0 0 0"},
        )

        navbar_container = dbc.Row(
            [navbar],
            # fluid=True,
            style={"padding": "0 0 0 0"},
            id="navbar3260780",
            # className="dbc",
        )

        return navbar_container

    def generate_header_component(self):
        header_children = []

        if self.title:
            header_children.append(
                dbc.Row(
                    html.H2(
                        self.title, style={"textAlign": "center"}, id="title8888928"
                    ),
                    style={"padding": "1% 0% 1% 0%"},
                )
            )

        if self.title_image_path:
            header_children.append(
                dbc.Row(
                    dbc.Row(
                        html.Img(src=self.title_image_path, style={"width": "250px"}),
                        justify="center",
                    )
                )
            )

        if self.subtitle:
            header_children.append(
                dbc.Row(
                    dbc.Row(
                        html.H5(
                            self.subtitle,
                            id="subheader6904007",
                            style={"textAlign": "center"},
                        ),
                        style={"padding": "0% 0% 1% 0%"},
                    )
                )
            )

        header_container = dbc.Container(header_children, id="header1162572")

        return header_container

    def generate_input_component(self):
        input_container = dbc.Col(
            children=self.inputs,
            id="input-group",
            style={
                "padding": "2% 1% 1% 2%",
                "lineHeight": "60px",
                "borderWidth": "1px",
                "borderRadius": "5px",
                "background-color": "#F2F2F2",
            },
            width=5,
            xs=12,
            sm=12,
            md=5,
            lg=5,
            xl=5,
            xxl=5,
        )

        return input_container

    def generate_output_component(self):
        output_container = dbc.Col(
            children=self.outputs,
            id="output-group",
            style={
                "padding": "2% 1% 1% 2%",
                "lineHeight": "60px",
                "borderWidth": "1px",
                "borderRadius": "5px",
                "background-color": "#F2F2F2",
            },
            width=5,
            xs=12,
            sm=12,
            md=5,
            lg=5,
            xl=5,
            xxl=5,
        )

        return output_container

    def generate_footer_container(self):
        if self.footer is False:
            return None

        footer = dbc.NavbarSimple(
            brand="Made with Fast Dash",
            brand_href="https://fastdash.app/",
            color="primary",
            dark=True,
            fluid=True,
            fixed=None,
            style={"padding": "0 0 0 0"},
        )

        footer = html.A(
            "Made with Fast Dash", href="https://fastdash.app/", target="_blank"
        )

        footer_container = dbc.Container(
            [footer], fluid=True, style={"padding": "0 0 0 2%"}, id="footer5265971"
        )

        return footer_container

    def generate_layout(self):
        if self.minimal:
            self.title = self.subtitle = self.navbar = self.footer = False

        layout = dbc.Container(
            [
                self.generate_navbar_container(),
                self.generate_header_component(),
                dbc.Row(
                    [self.generate_input_component(), self.generate_output_component()],
                    justify="evenly",
                    style={"padding": "2% 1% 0% 2%"},
                ),
                self.generate_footer_container(),
            ],
            fluid=True,
            style={"padding": "0 0 0 0"},
        )

        return layout

    def callbacks(self, app):
        "Optional callbacks specific to the layout"

        @app.app.callback(
            Output("about-modal", "opened"),
            Output("about-modal", "children"),
            Input("about-navlink", "n_clicks"),
            State("about-modal", "opened"),
        )
        def display_function_about_information(n_clicks, opened):
            if n_clicks:
                return not opened, app.callback_fn.__doc__

            raise PreventUpdate


class SidebarLayout(BaseLayout):
    def __init__(self, **kwargs):
        self.unique_components = []

        self.col_style = {"text-align": "center"}
        self.row_style = {"text-align": "center"}

        super().__init__(**kwargs)

        if self.mosaic is None:
            self.mosaic = self._infer_mosaic(self.outputs)

    @staticmethod
    def _infer_mosaic(outputs):
        # Number of outputs
        n = len(outputs) - 1

        def calc_lcm(a, b):
            # Calculate LCM
            return abs(a * b) // math.gcd(a, b)

        def lcm_list(numbers):
            # LCM of numbers in a list
            return reduce(calc_lcm, numbers)

        def split_into_chunks(n):
            # Split into chunks of equal sizes
            full_chunks = n // 3
            remainder = n % 3
            result = [3] * full_chunks
            if remainder != 0:
                result.append(remainder)
            return result

        alphabets = list("ABCDEFGHIJKLMNOPQRSTUVWXYZ")

        # Split into chunks
        chunks = split_into_chunks(n)

        # Find LCM
        lcm = lcm_list(chunks)

        # Loop over alphanets to generate the final mosaic
        mosaic = ""
        for len_row in chunks:
            mosaic_row_list = []

            # Number of times to repeat elements in each row
            repetitions = int(lcm / len_row)

            for i in range(len_row):
                letter = alphabets.pop(0)
                mosaic_row_list += [letter] * repetitions

            mosaic += "".join(mosaic_row_list) + "\n"

        mosaic = mosaic.strip()

        return mosaic

    @staticmethod
    def _normalize_grid_string(layout):
        if "\n" not in layout:
            # single-line string
            return [list(ln) for ln in layout.split(";")]
        else:
            # multi-line string
            layout = inspect.cleandoc(layout)
            return [list(ln) for ln in layout.strip("\n").split("\n")]

    @staticmethod
    def _make_array(inp):
        """
        Convert input into 2D array

        Returns
        -------
        2D object array
        """
        r0, *rest = inp
        if isinstance(r0, str):
            raise ValueError("List mosaic specification must be 2D")
        for j, r in enumerate(rest, start=1):
            if isinstance(r, str):
                raise ValueError("List mosaic specification must be 2D")
            if len(r0) != len(r):
                raise ValueError(
                    "All of the rows must be the same length, however "
                    f"the first row ({r0!r}) has length {len(r0)} "
                    f"and row {j} ({r!r}) has length {len(r)}."
                )
        out = np.zeros((len(inp), len(r0)), dtype=object)
        for j, r in enumerate(inp):
            for k, v in enumerate(r):
                out[j, k] = v
        return out

    @staticmethod
    def _check_if_rectangular(mosaic):
        "Returns True if all elements in the mosaic array make a perfect rectangular area"

        # Get all the unique keys
        unique_ids = np.unique(mosaic)

        # go through the unique keys,
        for name in unique_ids:
            # sort out where each axes starts/ends
            indx = np.argwhere(mosaic == name)
            start_row, start_col = np.min(indx, axis=0)
            end_row, end_col = np.max(indx, axis=0) + 1

            # and construct the slice object
            slc = (slice(start_row, end_row), slice(start_col, end_col))

            # some light error checking
            if (mosaic[slc] != name).any():
                raise ValueError(
                    f"While trying to layout\n{mosaic!r}\n"
                    f"we found that the label {name!r} specifies a "
                    "non-rectangular or non-contiguous area."
                )

        return True

    @staticmethod
    def _get_n_unique(arr, axis):
        "Get unique number of elements in an array along a given axis"
        if axis not in [0, 1]:
            raise ValueError("Axis for a 2D array must be either 0 or 1")

        nunique_list = []

        for i in range(arr.shape[1 - axis]):
            sub_arr = arr[:, i] if axis == 0 else arr[i, :]
            nunique = np.unique(sub_arr).shape[0]
            nunique_list.append(nunique)

        return nunique_list

    @staticmethod
    def _get_break_indices(arr, axis, index):
        "Get the indices where an array elements switches to another"

        values = arr[:, index] if axis == 0 else arr[index, :]
        break_indices = []
        widths = []

        for idx, v in enumerate(values):
            if idx == 0:
                previous_break_index = 0
                previous_value = v
            else:
                if v != previous_value:
                    widths.append(idx - previous_break_index)
                    break_indices.append(idx)

                    previous_break_index = idx
                    previous_value = v

        widths.append(idx + 1 - previous_break_index)
        widths = [int((w * 12) / sum(widths)) for w in widths]
        extra_assign = [1 for i in range(12 % sum(widths))]
        extra_assign = extra_assign + [
            0 for i in range(len(widths) - len(extra_assign))
        ]

        widths = [
            int((w * 12) / sum(widths)) + ea for w, ea in zip(widths, extra_assign)
        ]

        return break_indices, widths

    @staticmethod
    def _get_sub_mosaics(arr, axis, index_breaks):
        "Get sub-mosaics along the given axis"

        sub_mosaics = []
        begin_index = 0
        index_breaks.append(9999)
        for i_break in index_breaks:
            if axis == 1:
                sub_mosaics.append(arr[:, begin_index:i_break])

            elif axis == 0:
                sub_mosaics.append(arr[begin_index:i_break, :])

            begin_index = i_break

        return sub_mosaics

    def _get_component(self, axis, width, style=None):
        if axis == 1:
            style = self.col_style if style is None else style
            style.update({"height": "100%"})
            layout = dbc.Col(
                [],
                style=style,
                width=width,
                class_name="p-0 d-flex flex-column flex-fill",
            )

        else:
            style = self.row_style if style is None else style
            # style.update({"max-height": "100%"})
            layout = dbc.Row([], style=style, class_name="p-0 g-1 d-flex flex-fill")

        return copy.deepcopy(layout)

    def _set_single_component(self, axis, width, n_rows=1, style=None, label=""):
        style = self.col_style if style is None else style
        component = self.output_component_mapper.get(label, label)
        style.update({"height": f"{n_rows * self.height_of_single_row}vh"})
        layout = dbc.Col(
            [component],
            class_name="p-1 bg-white flex-fill d-flex flex-column",
            style=style,
            width=width,
            # align="center",
        )

        return copy.deepcopy(layout)

    def _do_mosaic(self, mosaic_array, axis, layout):
        n_unique = len(np.unique(mosaic_array))

        if n_unique == 1:
            label = np.unique(mosaic_array)[0]

            self.unique_components.append(label)
            style = self.col_style

            lo = self._set_single_component(
                axis=axis,
                width=layout.width if isinstance(layout, dbc.Col) else None,
                style=style,
                label=label,
                n_rows=mosaic_array.shape[0],
            )
            return copy.deepcopy(lo)

        n_unique_axis = self._get_n_unique(arr=mosaic_array, axis=1 - axis)
        min_index = np.argmin(n_unique_axis)

        index_breaks, widths = self._get_break_indices(
            arr=mosaic_array, axis=1 - axis, index=min_index
        )
        sub_arrays = self._get_sub_mosaics(
            arr=mosaic_array, axis=1 - axis, index_breaks=index_breaks
        )

        for array, width in zip(sub_arrays, widths):
            child_layout = self._do_mosaic(
                array, 1 - axis, self._get_component(axis=1 - axis, width=width)
            )
            layout.children.append(child_layout)

        return layout

    def generate_input_component(self):
        return dbc.Col(
            children=[dmc.Stack(children=self.inputs)],
            id="input-group",
            xs=12,
            md=2,
            style={
                "background-color": "#F5F7F7",
                "display": "block",
                "padding": "2% 20px 0 20px",
                "height": f"{self.scale_height * 110}vh",
            },
            class_name="border border-right",
        )

    def generate_output_component(self):
        mosaic = self._normalize_grid_string(self.mosaic)
        mosaic_arr = self._make_array(mosaic)
        mosaic_shape = mosaic_arr.shape
        self.height_of_single_row = (80 * self.scale_height) / (mosaic_shape[0])

        # Check if the mosaic array makes rectangles for all elements
        self._check_if_rectangular(mosaic_arr)

        if self.outputs == []:
            self.output_component_mapper = {}

        else:
            unique_locations = np.unique(mosaic_arr)
            unique_locations.sort()
            self.output_component_mapper = {
                m: o for m, o in zip(unique_locations, self.outputs[:-1])
            }

        # Slice along the axis with the most number of unique elements first
        begin_axis = np.argmax(
            [
                max([len(np.unique(arr)) for arr in mosaic_arr]),
                max([len(np.unique(arr)) for arr in mosaic_arr.transpose()]),
            ]
        )

        begin = dbc.Row([], justify=True, class_name="g-1 d-flex")
        layout = self._do_mosaic(mosaic_arr, axis=1 - begin_axis, layout=begin)
        output_layout = dmc.LoadingOverlay(
            dbc.Col(
                [layout] + [self.outputs[-1]],
                class_name="g-1 d-flex flex-fill flex-column",
                style={"height": f"{80 * self.scale_height}vh"},
                width=12,
            ),
            loaderProps=dict(variant="bars"),
        )

        return output_layout

    def generate_footer_container(self):
        return dmc.Affix(
            dmc.Tooltip(
                label="Made with Fast Dash!",
                position="top",
                withArrow=True,
                transitionDuration=300,
                children=dcc.Link(
                    dmc.Button(
                        DashIconify(icon="ion:rocket-sharp", width=20), radius=500
                    ),
                    href="https://github.com/dkedar7/fast_dash",
                    target="_blank",
                ),
            ),
            position={"bottom": "20px", "right": "20px"},
            id="footer5265971",
        )

    def generate_layout(self):
        # There are four main components:
        # navbar, header, input, output, footer

        if self.minimal:
            self.title = self.subtitle = self.navbar = self.footer = False

        layout = dmc.MantineProvider(
            dmc.NotificationsProvider(
                [
                    dbc.Container(
                        [
                            self.generate_navbar_container(),
                            dbc.Row(
                                [
                                    self.generate_input_component(),
                                    dbc.Col(
                                        [
                                            self.generate_header_component(),
                                            self.generate_output_component(),
                                        ],
                                        id="output-group-col",
                                        style={"padding": "1% 2% 0 2%"},
                                    ),
                                ],
                                class_name="d-flex",
                            ),
                            self.generate_footer_container(),
                            html.Div(id="error-notify-div"),
                        ],
                        fluid=True,
                        style={"height": "100vh", "width": "100%"},
                    )
                ]
            )
        )

        return layout

    def callbacks(self, app):
<<<<<<< HEAD
        @app.app.callback(
            [Output("input-group", "style"), Output("output-group-col", "width")],
=======
        @app.callback(
            [Output("input-group", "style")],
>>>>>>> 62396432
            [Input("sidebar-button", "opened")],
            [State("input-group", "style")],
        )
        def toggle_sidebar(opened, input_style):
            input_style = {} if input_style is None else input_style

            # Condition to collapse the sidebar:
            # Burger icon is closed or no inputs are specified
            if not opened or self.app.inputs == [] or self.app.inputs is None:
                input_style.update({"display": "none"})

            # Expand by default
            else:
                input_style.update({"display": "block"})

            return (input_style,)


<<<<<<< HEAD
        # Optional callbacks specific to the layout
        @app.app.callback(
            Output("about-modal", "opened"),
            Output("about-modal", "children"),
            Input("about-navlink", "n_clicks"),
            State("about-modal", "opened"),
        )
        def display_function_about_information(n_clicks, opened):
            if n_clicks:

                if self.about == True:
                    about_text = _parse_docstring_as_markdown(app.callback_fn, title=self.title)

                elif isinstance(self.about, str):
                    about_text = self.about

                else:
                    about_text = _parse_docstring_as_markdown(app.callback_fn, title=self.title)

                return not opened, dcc.Markdown(about_text)

            raise PreventUpdate

=======
def _get_readable_names_from_parent_classes(type_hint):
    "Get a readable label for the object's type. Order is important. If disturbed, type = bool could get matched with float."
    _map_types_to_readable_names = {
        str: "Text",
        bool: "Boolean",
        float: "Numeric",
        int: "Numeric",
        complex: "Numeric",
        list: "Sequence",
        set: "Sequence",
        range: "Sequence",
        # tuple: "Sequence",
        PIL.Image.Image: "Image",
        dict: "Dictionary",
        datetime.datetime: "Timestamp",
        datetime.date: "Date",
    }
>>>>>>> 62396432

    for parent_class in _map_types_to_readable_names:
        if issubclass(type_hint, parent_class):
            return _map_types_to_readable_names[parent_class]

    return None


def _get_component_from_input(hint, default_value=None):
    """
    Get FastComponent to represent the given input.

    This implementation returns the FastComponent associated with the specific input
    from the hint (type) of the input, type of the default value and the default value itself.

    Args:
        hint (FastComponent or Python data type): Either the input component or data type of the input.
        default_value (any, optional): Default value of the input component. Defaults to None.

    Returns:
        FastComponent: Component that can be used to represent the given input.
    """

    # If hint has the attribute "component_property", it indicates that hint is a FastComponent, return it
    if hasattr(hint, "component_property"):
        return hint

    # Elif the component is a Dash component, use the specified component_property
    # If one isn't specified, get the default component_property
    # If not even that assign it the component_property "value" and return the FastComponent.
    elif isinstance(type(hint), dash.development.base_component.ComponentMeta):
        default_component_property = _get_default_property(type(hint))

        return Fastify(component=hint, component_property=default_component_property)

    # If hint is not type, assume that the user specified an object. Change it to type
    if not isinstance(hint, type):
        hint = type(hint)

    _hint_type = _get_readable_names_from_parent_classes(hint)
    _default_value_type = _get_readable_names_from_parent_classes(type(default_value))

    # If the hint is a PIL Image
    if issubclass(hint, PIL.Image.Image):
        _hint_type = "Image"

    # If the default is a PIL Image
    if isinstance(default_value, PIL.Image.Image):
        _default_value_type = "Image"

    if _hint_type == "Text":
        if _default_value_type == "Text":
            component = Fastify(dbc.Input(value=default_value), "value", tag=_hint_type)

        elif _default_value_type == "Numeric":
            component = Fastify(
                dbc.Input(value=default_value, type="number"), "value", tag=_hint_type
            )

        elif _default_value_type == "Sequence":
            component = Fastify(
                dcc.Dropdown(options=default_value), "value", tag=_hint_type
            )

        elif _default_value_type == "Dictionary":
            component = Fastify(
                dbc.Input(value=str(default_value)), "value", tag=_hint_type
            )

        elif _default_value_type == "Boolean":
            component = Fastify(
                dbc.Input(value=str(default_value)), "value", tag=_hint_type
            )

        elif _default_value_type == "Date":
            component = Fastify(
                dbc.Input(value=str(default_value)), "value", tag=_hint_type
            )

        elif _default_value_type == "Timestamp":
            component = Fastify(
                dbc.Input(value=str(default_value)), "value", tag=_hint_type
            )

        else:
            warnings.warn("Unknown or unsupported default value type. Assuming text.")
            component = Text

    elif _hint_type == "Numeric":
        if _default_value_type == "Text":
            component = Fastify(
                dbc.Input(value=hint(default_value), type="number"),
                "value",
                tag=_hint_type,
            )

        elif _default_value_type == "Numeric":
            component = Fastify(
                dbc.Input(value=default_value, type="number"), "value", tag=_hint_type
            )

        elif _default_value_type == "Sequence":
            if isinstance(default_value, range):
                start, step, stop = (
                    default_value.start,
                    default_value.step,
                    default_value.stop,
                )

                component = Fastify(
                    dmc.Slider(min=start, max=stop, step=step), "value", tag=_hint_type
                )

            else:
                default_value = list(map(hint, default_value))
                start, stop = min(default_value), max(default_value)
                step = (stop - start) / len(default_value)

            component = Fastify(
                dcc.Slider(
                    start,
                    stop,
                    step,
                    marks=None,
                    tooltip={"placement": "bottom", "always_visible": True},
                ),
                "value",
                tag=_hint_type,
            )

        else:
            component = Fastify(dbc.Input(type="number"), "value", tag=_hint_type)

    elif _hint_type == "Sequence":
        if _default_value_type == "Text":
            component = Fastify(
                dbc.Input(value=[value.strip() for value in default_value.split(",")]),
                "value",
                tag=_default_value_type,
            )

        elif _default_value_type == "Sequence":
            component = Fastify(
                dcc.Dropdown(default_value, multi=True),
                "value",
                tag=_default_value_type,
            )

        elif _default_value_type == "Dictionary":
            component = Fastify(
                dcc.Dropdown(default_value, multi=True),
                "value",
                tag=_default_value_type,
            )

        else:
            warnings.warn("Unknown or unsupported default value type. Assuming text.")
            component = Text

    elif _hint_type == "Dictionary":
        component = Fastify(
            dcc.Dropdown(default_value, multi=True), "value", tag=_hint_type
        )

    elif _hint_type == "Boolean":
        if _default_value_type == "Boolean":
            component = Fastify(
                dbc.Checkbox(value=default_value), "value", tag=_hint_type
            )

        else:
            component = Fastify(dbc.Checkbox(), "value", tag=_hint_type)

    elif _hint_type == "Image":
        if _default_value_type == "Image":
            acknowledge_image_component = Fastify(
                component=html.Img(width="100%", style={"padding": "1% 0% 0% 0%"}),
                component_property="src",
                tag=_hint_type,
            )
            component = Fastify(
                component=dcc.Upload(
                    children=dbc.Col(["Click to upload image"]),
                    style={
                        "lineHeight": "60px",
                        "borderWidth": "1px",
                        "borderStyle": "dashed",
                        "borderRadius": "5px",
                        "textAlign": "center",
                    },
                    contents=_pil_to_b64(default_value),
                ),
                component_property="contents",
                ack=acknowledge_image_component,
                tag=_hint_type,
            )

        else:
            acknowledge_image_component = Fastify(
                component=html.Img(width="100%", style={"padding": "1% 0% 0% 0%"}),
                component_property="src",
            )
            component = Fastify(
                component=dcc.Upload(
                    children=dbc.Col(["Click to upload image"]),
                    style={
                        "lineHeight": "60px",
                        "borderWidth": "1px",
                        "borderStyle": "dashed",
                        "borderRadius": "5px",
                        "textAlign": "center",
                    },
                ),
                component_property="contents",
                ack=acknowledge_image_component,
                tag=_hint_type,
            )

    elif _hint_type == "Date":
        if _default_value_type == "Date":
            component = Fastify(
                dcc.DatePickerSingle(
                    display_format="MMM DD, YYYY",
                    date=default_value,
                    style={"width": "100%"},
                ),
                "date",
                tag=_hint_type,
            )

        else:
            component = Fastify(
                dcc.DatePickerSingle(
                    display_format="MMM DD, YYYY",
                    date=datetime.date.today(),
                    style={"width": "100%"},
                ),
                "date",
                tag=_hint_type,
            )

    else:
        if _default_value_type is not None:
            if _default_value_type == "Text":
                component = Fastify(
                    dbc.Input(value=default_value), "value", tag=_default_value_type
                )

            elif _default_value_type == "Numeric":
                component = Fastify(
                    dbc.Input(value=default_value, type="number"),
                    "value",
                    tag=_default_value_type,
                )

            elif _default_value_type == "Sequence":
                if isinstance(default_value, range):
                    start, step, stop = (
                        default_value.start,
                        default_value.step,
                        default_value.stop,
                    )
                    component = Fastify(
                        dcc.Slider(
                            start,
                            stop,
                            step,
                            marks=None,
                            tooltip={"placement": "bottom", "always_visible": True},
                        ),
                        "value",
                        tag=_default_value_type,
                    )

                else:
                    component = Fastify(
                        dcc.Dropdown(options=default_value),
                        "options",
                        tag=_default_value_type,
                    )

            elif _default_value_type == "Dictionary":
                component = Fastify(
                    dcc.Dropdown(options=default_value),
                    "value",
                    tag=_default_value_type,
                )

            elif _default_value_type == "Boolean":
                component = Fastify(
                    dbc.Checkbox(value=default_value), "value", tag=_default_value_type
                )

            elif _default_value_type == "Date":
                component = Fastify(
                    dcc.DatePickerSingle(
                        display_format="MMM DD, YYYY",
                        date=default_value,
                        style={"width": "100%"},
                    ),
                    "date",
                    tag=_default_value_type,
                )

            elif _default_value_type == "Timestamp":
                component = Fastify(
                    dcc.DatePickerSingle(
                        display_format="MMM DD, YYYY",
                        date=default_value.date(),
                        style={"width": "100%"},
                    ),
                    "date",
                    tag=_default_value_type,
                )

            elif _default_value_type == "Image":
                acknowledge_image_component = Fastify(
                    component=html.Img(width="100%", style={"padding": "1% 0% 0% 0%"}),
                    component_property="src",
                    tag=_default_value_type,
                )
                component = Fastify(
                    component=dcc.Upload(
                        children=dbc.Col(["Click to upload image"]),
                        style={
                            "lineHeight": "60px",
                            "borderWidth": "1px",
                            "borderStyle": "dashed",
                            "borderRadius": "5px",
                            "textAlign": "center",
                        },
                        contents=_pil_to_b64(default_value),
                    ),
                    component_property="contents",
                    ack=acknowledge_image_component,
                    tag=_default_value_type,
                )

            else:
                warnings.warn("Unknown or unsupported hint. Assuming text.")
                component = Text

        else:
            warnings.warn("Unknown or unsupported hint. Assuming text.")
            component = Text

    return component


def _get_output_components(_hint_type):
    if hasattr(_hint_type, "component_property"):
        return _hint_type

    # Elif the component is a Dash component, use the specified component_property
    # If one isn't specified, get the default component_property
    # If not even that assign it the component_property "value" and return the FastComponent.
    elif isinstance(type(_hint_type), dash.development.base_component.ComponentMeta):
        default_component_property = _get_default_property(type(_hint_type))

        return Fastify(
            component=_hint_type,
            component_property=default_component_property,
            tag=_hint_type,
        )

    # If hint is not type, assume that the user specified an object. Change it to type
    if not isinstance(_hint_type, type):
        _hint_type = type(_hint_type)

    if issubclass(_hint_type, PIL.Image.Image):
        component = Image

    elif _hint_type == mpl.figure.Figure:
        component = Image

    else:
        component = Fastify(html.H1(), "children", tag=_hint_type)

    return component


def _infer_input_components(func):
    signature = inspect.signature(func)
    components = []

    parameters = signature.parameters.items()
    for _, value in parameters:
        hint = value.annotation
        default = None if value.default == inspect._empty else value.default

        component = _get_component_from_input(hint, default)
        components.append(component)

    return components


def _infer_output_components(func, outputs, output_labels):
    signature = inspect.signature(func)
    components = []

    if isinstance(outputs, list):
        parameters = [(None, o) for o in outputs]

    elif outputs is not None:
        parameters = [(None, outputs)]

    else:
        parameters = list(
            enumerate(
                signature.return_annotation
                if isinstance(signature.return_annotation, tuple)
                else [signature.return_annotation]
            )
        )

    if output_labels is None:
        output_labels = [None] * len(parameters)

    if isinstance(output_labels, list) and len(output_labels) != len(parameters):
        raise ValueError(
            "Length of output labels must be equal to the number of outputs."
        )

    for (_, hint), label in zip(parameters, output_labels):
        component = _get_output_components(hint)
        component.label_ = label
        components.append(copy.deepcopy(component))

    return components


###################################
# Define default components #
###################################

##### General components
Text = Fastify(component=dbc.Input(), component_property="value", tag="Text")

TextArea = Fastify(component=dbc.Textarea(), component_property="value", tag="Text")

Slider = Fastify(
    component=dcc.Slider(
        min=0,
        max=20,
        step=1,
        value=10,
        tooltip={"placement": "top", "always_visible": True},
    ),
    component_property="value",
    tag="Numeric",
)


##### Input components
Upload = Fastify(
    component=dcc.Upload(
        children=dbc.Col(["Click to upload"]),
        style={
            "lineHeight": "60px",
            "borderWidth": "1px",
            "borderStyle": "dashed",
            "borderRadius": "5px",
            "textAlign": "center",
        },
    ),
    component_property="contents",
    tag="Text",
)

acknowledge_image_component = Fastify(
    component=html.Img(width="100%", style={"padding": "1% 0% 0% 0%"}),
    component_property="src",
    tag="Image",
)

UploadImage = Fastify(
    component=dcc.Upload(
        children=dbc.Col(["Click to upload image"]),
        style={
            "lineHeight": "60px",
            "borderWidth": "1px",
            "borderStyle": "dashed",
            "borderRadius": "5px",
            "textAlign": "center",
        },
    ),
    component_property="contents",
    ack=acknowledge_image_component,
    tag="Image",
)


##### Output components
Image = Fastify(
    component=html.Img(
        style={
            "object-fit": "contain",
            "max-height": "90%",
            "max-width": "80%",
            "height": "auto",
        }
    ),
    component_property="src",
    tag="Image",
)

Graph = Fastify(
    component=dcc.Graph(style=dict(height="100%", width="100%")),
    component_property="figure",
    placeholder=(
        go.Figure()
        .update_yaxes(visible=False, showticklabels=False)
        .update_xaxes(visible=False, showticklabels=False)
    ),
    tag="Graph",
)

Chat = Fastify(
    html.Div(
        style={
            "overflow-y": "scroll",
            "overflow-x": "hidden",
            "display": "flex",
            "flex-direction": "column-reverse",
        }
    ),
    "children",
    tag="Chat",
)<|MERGE_RESOLUTION|>--- conflicted
+++ resolved
@@ -8,7 +8,7 @@
 from functools import reduce
 
 import dash
-from dash import Input, Output, State, dcc, html, ctx
+from dash import Input, Output, State, dcc, html, ctx, Patch
 from dash.exceptions import PreventUpdate
 
 import dash_bootstrap_components as dbc
@@ -18,9 +18,8 @@
 import matplotlib as mpl
 import numpy as np
 import PIL
+from PIL import ImageFile
 import plotly.graph_objs as go
-<<<<<<< HEAD
-from PIL import ImageFile
 
 from .utils import (
     Fastify,
@@ -28,13 +27,6 @@
     _get_default_property,
     _parse_docstring_as_markdown,
 )
-=======
-from dash import Input, Output, State, dcc, html, Patch
-from dash_iconify import DashIconify
-from PIL import ImageFile
-
-from .utils import Fastify, Chatify, _pil_to_b64, _get_default_property
->>>>>>> 62396432
 
 
 class BaseLayout:
@@ -676,13 +668,8 @@
         return layout
 
     def callbacks(self, app):
-<<<<<<< HEAD
-        @app.app.callback(
-            [Output("input-group", "style"), Output("output-group-col", "width")],
-=======
         @app.callback(
             [Output("input-group", "style")],
->>>>>>> 62396432
             [Input("sidebar-button", "opened")],
             [State("input-group", "style")],
         )
@@ -701,7 +688,6 @@
             return (input_style,)
 
 
-<<<<<<< HEAD
         # Optional callbacks specific to the layout
         @app.app.callback(
             Output("about-modal", "opened"),
@@ -725,7 +711,6 @@
 
             raise PreventUpdate
 
-=======
 def _get_readable_names_from_parent_classes(type_hint):
     "Get a readable label for the object's type. Order is important. If disturbed, type = bool could get matched with float."
     _map_types_to_readable_names = {
@@ -743,7 +728,6 @@
         datetime.datetime: "Timestamp",
         datetime.date: "Date",
     }
->>>>>>> 62396432
 
     for parent_class in _map_types_to_readable_names:
         if issubclass(type_hint, parent_class):
