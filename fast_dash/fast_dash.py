--- conflicted
+++ resolved
@@ -25,11 +25,8 @@
     _transform_outputs,
     theme_mapper,
     _infer_variable_names,
-<<<<<<< HEAD
     _parse_docstring_as_markdown,
-=======
-    _get_error_notification_component,
->>>>>>> 62396432
+    _get_error_notification_component
 )
 
 
