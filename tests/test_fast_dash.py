#!/usr/bin/env python
"""Tests for `fast_dash` package."""
# pylint: disable=redefined-outer-name

from fast_dash import FastDash
from fast_dash.Components import Text


## Define callback functions
def simple_text_to_text_function(input_text):
    return input_text


def simple_text_to_multiple_text_function(input_text):
    return input_text, input_text


def test_fdfd001_set_title(dash_duo):
    "Test title element"
    app = FastDash(
        callback_fn=simple_text_to_text_function,
        inputs=Text,
        outputs=Text,
        title="App title",
    ).app

    dash_duo.start_server(app)
    dash_duo.wait_for_text_to_equal("#app_title", "App title", timeout=4)

    assert dash_duo.find_element("#app_title").text == "App title"
    assert dash_duo.get_logs() == [], "browser console should contain no error"

<<<<<<< HEAD
    dash_duo.percy_snapshot("bsly001-layout")


def test_fdfd002_live_update(dash_duo):
    app = FastDash(
        callback_fn=simple_text_to_text_function,
        inputs=Text,
        outputs=Text,
        title="App title",
        update_live=True,
    ).app

    dash_duo.start_server(app)
    dash_duo.wait_for_text_to_equal("#app_title", "App title", timeout=4)

    assert dash_duo.find_element("#app_title").text == "App title"
    assert dash_duo.get_logs() == [], "browser console should contain no error"

    dash_duo.percy_snapshot("bsly001-layout")
=======

def test_fdfd002_set_default_title(dash_duo):
    "Test default title"
    app = FastDash(
        callback_fn=simple_text_to_text_function,
        inputs=Text,
        outputs=Text
    ).app

    dash_duo.start_server(app)
    dash_duo.wait_for_text_to_equal("#app_title", "Prototype", timeout=4)

    assert dash_duo.find_element("#app_title").text == "Prototype"
    assert dash_duo.get_logs() == [], "browser console should contain no error"


def test_fdfd003_output_is_none(dash_duo):
    "Test if the output is set to Text if none is specified"
    app = FastDash(
        callback_fn=simple_text_to_text_function,
        inputs=Text
    ).app

    dash_duo.start_server(app)
    dash_duo.wait_for_text_to_equal("#app_title", "Prototype", timeout=4)

    assert dash_duo.get_logs() == [], "browser console should contain no error"


def test_fdfd004_click_submit(dash_duo):
    "Test clicking the submit button"
    app = FastDash(
        callback_fn=simple_text_to_text_function,
        inputs=Text
    ).app

    dash_duo.start_server(app)
    dash_duo.wait_for_text_to_equal("#app_title", "Prototype", timeout=4)

    # Enter some text
    form_textfield = dash_duo.find_element("#input_text")
    form_textfield.send_keys("Sample text")

    # Click submit
    dash_duo.multiple_click("#submit_inputs", 1)
    dash_duo.wait_for_text_to_equal("#output-1", "Sample text", timeout=4)

    # Click clear
    dash_duo.multiple_click("#reset_inputs", 1)
    dash_duo.wait_for_text_to_equal("#output-1", "", timeout=4)


def test_fdfd005_multiple_outputs(dash_duo):
    "Test what happens when a function returns a tuple as the output"
    app = FastDash(
        callback_fn=simple_text_to_multiple_text_function,
        inputs=Text,
        outputs=[Text, Text]
    ).app

    dash_duo.start_server(app)
    dash_duo.wait_for_text_to_equal("#app_title", "Prototype", timeout=4)

    # Enter some text
    form_textfield = dash_duo.find_element("#input_text")
    form_textfield.send_keys("Sample text")

    # Click submit
    dash_duo.multiple_click("#submit_inputs", 1)
    dash_duo.wait_for_text_to_equal("#output-1", "Sample text", timeout=4)
    dash_duo.wait_for_text_to_equal("#output-2", "Sample text", timeout=4)

    # Click clear
    dash_duo.multiple_click("#reset_inputs", 1)
    dash_duo.wait_for_text_to_equal("#output-1", "", timeout=4)
    dash_duo.wait_for_text_to_equal("#output-2", "", timeout=4)


# def test_fdfd004_run_app(dash_duo):
#     app = FastDash(
#         callback_fn=simple_text_to_text_function,
#         inputs=Text
#     )

#     dash_duo.start_server(app.app)
#     dash_duo.wait_for_text_to_equal("#app_title", "Prototype", timeout=4)

#     app.run()

#     assert dash_duo.get_logs() == [], "browser console should contain no error"
>>>>>>> b2a96dd9
<|MERGE_RESOLUTION|>--- conflicted
+++ resolved
@@ -29,28 +29,6 @@
 
     assert dash_duo.find_element("#app_title").text == "App title"
     assert dash_duo.get_logs() == [], "browser console should contain no error"
-
-<<<<<<< HEAD
-    dash_duo.percy_snapshot("bsly001-layout")
-
-
-def test_fdfd002_live_update(dash_duo):
-    app = FastDash(
-        callback_fn=simple_text_to_text_function,
-        inputs=Text,
-        outputs=Text,
-        title="App title",
-        update_live=True,
-    ).app
-
-    dash_duo.start_server(app)
-    dash_duo.wait_for_text_to_equal("#app_title", "App title", timeout=4)
-
-    assert dash_duo.find_element("#app_title").text == "App title"
-    assert dash_duo.get_logs() == [], "browser console should contain no error"
-
-    dash_duo.percy_snapshot("bsly001-layout")
-=======
 
 def test_fdfd002_set_default_title(dash_duo):
     "Test default title"
@@ -128,17 +106,20 @@
     dash_duo.wait_for_text_to_equal("#output-1", "", timeout=4)
     dash_duo.wait_for_text_to_equal("#output-2", "", timeout=4)
 
+    
+def test_fdfd006_live_update(dash_duo):
+    app = FastDash(
+        callback_fn=simple_text_to_text_function,
+        inputs=Text,
+        outputs=Text,
+        title="App title",
+        update_live=True,
+    ).app
 
-# def test_fdfd004_run_app(dash_duo):
-#     app = FastDash(
-#         callback_fn=simple_text_to_text_function,
-#         inputs=Text
-#     )
+    dash_duo.start_server(app)
+    dash_duo.wait_for_text_to_equal("#app_title", "App title", timeout=4)
 
-#     dash_duo.start_server(app.app)
-#     dash_duo.wait_for_text_to_equal("#app_title", "Prototype", timeout=4)
+    assert dash_duo.find_element("#app_title").text == "App title"
+    assert dash_duo.get_logs() == [], "browser console should contain no error"
 
-#     app.run()
-
-#     assert dash_duo.get_logs() == [], "browser console should contain no error"
->>>>>>> b2a96dd9
+    dash_duo.percy_snapshot("bsly001-layout")